--- conflicted
+++ resolved
@@ -23,11 +23,7 @@
   "dependencies": {
     "libav.js": "^4.6.6",
     "libavjs-webcodecs-polyfill": "^0.4.4",
-<<<<<<< HEAD
-    "weasound": "^1.2.5"
-=======
     "weasound": "^1.2.6"
->>>>>>> a8a00758
   },
   "devDependencies": {
     "@rollup/plugin-node-resolve": "^15.2.3",
