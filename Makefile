SRC=\
	src/*.ts

all: rtennui.js rtennui.min.js

rtennui.js: $(SRC) node_modules/.bin/browserify
	./src/build.js > $@

rtennui.min.js: rtennui.js node_modules/.bin/browserify
	./node_modules/.bin/minify --js < $< | cat src/license.js - > $@

<<<<<<< HEAD
%-js.ts: %.ts node_modules/.bin/browserify
	./node_modules/.bin/tsc --target es2017 --lib es2017,dom $< \
		--outFile $@.tmp
	./src/build-sourcemod.js < $@.tmp > $@
	rm -f $@.tmp

=======
>>>>>>> 89c4fd07
node_modules/.bin/browserify:
	npm install

clean:
	rm -f rtennui.js rtennui.min.js<|MERGE_RESOLUTION|>--- conflicted
+++ resolved
@@ -9,15 +9,6 @@
 rtennui.min.js: rtennui.js node_modules/.bin/browserify
 	./node_modules/.bin/minify --js < $< | cat src/license.js - > $@
 
-<<<<<<< HEAD
-%-js.ts: %.ts node_modules/.bin/browserify
-	./node_modules/.bin/tsc --target es2017 --lib es2017,dom $< \
-		--outFile $@.tmp
-	./src/build-sourcemod.js < $@.tmp > $@
-	rm -f $@.tmp
-
-=======
->>>>>>> 89c4fd07
 node_modules/.bin/browserify:
 	npm install
 
